// SPDX-License-Identifier: GPL-2.0-or-later
pragma solidity 0.8.19;

import {PendingRoot, IUniversalRewardsDistributorStaticTyping} from "./interfaces/IUniversalRewardsDistributor.sol";

import {ErrorsLib} from "./libraries/ErrorsLib.sol";
import {EventsLib} from "./libraries/EventsLib.sol";
import {SafeTransferLib, ERC20} from "../lib/solmate/src/utils/SafeTransferLib.sol";

import {MerkleProof} from "../lib/openzeppelin-contracts/contracts/utils/cryptography/MerkleProof.sol";

/// @title UniversalRewardsDistributor
/// @author Morpho Labs
/// @custom:contact security@morpho.org
/// @notice This contract enables the distribution of various reward tokens to multiple accounts using different
/// permissionless Merkle trees. It is largely inspired by Morpho's current rewards distributor:
/// https://github.com/morpho-dao/morpho-v1/blob/main/src/common/rewards-distribution/RewardsDistributor.sol
contract UniversalRewardsDistributor is IUniversalRewardsDistributorStaticTyping {
    using SafeTransferLib for ERC20;

    /* STORAGE */

    /// @notice The merkle root of this distribution.
    bytes32 public root;

    /// @notice The optional ipfs hash containing metadata about the root (e.g. the merkle tree itself).
    bytes32 public ipfsHash;

    /// @notice The `amount` of `reward` token already claimed by `account`.
    mapping(address account => mapping(address reward => uint256 amount)) public claimed;

    /// @notice The address that can update the distribution parameters, and freeze a root.
    address public owner;

    /// @notice The addresses that can update the merkle root.
    mapping(address => bool) public isUpdater;

    /// @notice The timelock related to root updates.
    uint256 public timelock;

    /// @notice The pending root of the distribution.
    /// @dev If the pending root is set, the root can be updated after the timelock has expired.
    /// @dev The pending root is skipped if the timelock is set to 0.
    PendingRoot public pendingRoot;

    /* MODIFIERS */

    /// @notice Reverts if the caller is not the owner.
    modifier onlyOwner() {
        require(msg.sender == owner, ErrorsLib.NOT_OWNER);
        _;
    }

    /// @notice Reverts if the caller has not the updater role.
    modifier onlyUpdaterRole() {
        require(isUpdater[msg.sender] || msg.sender == owner, ErrorsLib.NOT_UPDATER_ROLE);
        _;
    }

    /* CONSTRUCTOR */

    /// @notice Initializes the contract.
    /// @param initialOwner The initial owner of the contract.
    /// @param initialTimelock The initial timelock of the contract.
    /// @param initialRoot The initial merkle root.
    /// @param initialIpfsHash The optional ipfs hash containing metadata about the root (e.g. the merkle tree itself).
    /// @dev Warning: The `initialIpfsHash` might not correspond to the `initialRoot`.
    constructor(address initialOwner, uint256 initialTimelock, bytes32 initialRoot, bytes32 initialIpfsHash) {
        _setOwner(initialOwner);
        _setTimelock(initialTimelock);
        _setRoot(initialRoot, initialIpfsHash);
    }

    /* EXTERNAL */

    /// @notice Submits a new merkle root.
    /// @param newRoot The new merkle root.
    /// @param newIpfsHash The optional ipfs hash containing metadata about the root (e.g. the merkle tree itself).
    /// @dev Warning: The `newIpfsHash` might not correspond to the `newRoot`.
    function submitRoot(bytes32 newRoot, bytes32 newIpfsHash) external onlyUpdaterRole {
        if (timelock == 0) {
            _setRoot(newRoot, newIpfsHash);
        } else {
<<<<<<< HEAD
            require(newRoot != pendingRoot.root || newIpfsHash != pendingRoot.ipfsHash, ErrorsLib.ALREADY_SET);
            require(newRoot != root || newIpfsHash != ipfsHash, ErrorsLib.ROOT_ALREADY_SET);

            pendingRoot = PendingRoot(block.timestamp, newRoot, newIpfsHash);
=======
            pendingRoot = PendingRoot(block.timestamp + timelock, newRoot, newIpfsHash);
>>>>>>> c7a58db1
            emit EventsLib.RootProposed(newRoot, newIpfsHash);
        }
    }

    /// @notice Accepts and sets the current pending merkle root.
    /// @dev This function can only be called after the timelock has expired.
    /// @dev Anyone can call this function.
    function acceptRoot() external {
        require(pendingRoot.validAt != 0, ErrorsLib.NO_PENDING_ROOT);
        require(block.timestamp >= pendingRoot.validAt, ErrorsLib.TIMELOCK_NOT_EXPIRED);

        _setRoot(pendingRoot.root, pendingRoot.ipfsHash);
    }

    /// @notice Claims rewards.
    /// @param account The address to claim rewards for.
    /// @param reward The address of the reward token.
    /// @param claimable The overall claimable amount of token rewards.
    /// @param proof The merkle proof that validates this claim.
    /// @return amount The amount of reward token claimed.
    /// @dev Anyone can claim rewards on behalf of an account.
    function claim(address account, address reward, uint256 claimable, bytes32[] calldata proof)
        external
        returns (uint256 amount)
    {
        require(root != bytes32(0), ErrorsLib.ROOT_NOT_SET);
        require(
            MerkleProof.verifyCalldata(
                proof, root, keccak256(bytes.concat(keccak256(abi.encode(account, reward, claimable))))
            ),
            ErrorsLib.INVALID_PROOF_OR_EXPIRED
        );

        amount = claimable - claimed[account][reward];

        require(amount > 0, ErrorsLib.ALREADY_CLAIMED);

        claimed[account][reward] = claimable;

        ERC20(reward).safeTransfer(account, amount);

        emit EventsLib.Claimed(account, reward, amount);
    }

    /// @notice Forces update the root of a given distribution (bypassing the timelock).
    /// @param newRoot The new merkle root.
    /// @param newIpfsHash The optional ipfs hash containing metadata about the root (e.g. the merkle tree itself).
    /// @dev This function can only be called by the owner of the distribution.
    /// @dev Set to bytes32(0) to remove the root.
    function setRoot(bytes32 newRoot, bytes32 newIpfsHash) external onlyOwner {
        _setRoot(newRoot, newIpfsHash);
    }

    /// @notice Sets the timelock of a given distribution.
    /// @param newTimelock The new timelock.
    /// @dev This function can only be called by the owner of the distribution.
    /// @dev The timelock modification are not applicable to the pending values.
    function setTimelock(uint256 newTimelock) external onlyOwner {
<<<<<<< HEAD
        require(newTimelock != timelock, ErrorsLib.ALREADY_SET);

        if (newTimelock < timelock) {
            require(
                pendingRoot.submittedAt == 0 || pendingRoot.submittedAt + timelock <= block.timestamp,
                ErrorsLib.TIMELOCK_NOT_EXPIRED
            );
        }

=======
>>>>>>> c7a58db1
        _setTimelock(newTimelock);
    }

    /// @notice Sets the root updater of a given distribution.
    /// @param updater The address of the root updater.
    /// @param active Whether the root updater should be active or not.
    function setRootUpdater(address updater, bool active) external onlyOwner {
        require(isUpdater[updater] != active, ErrorsLib.ALREADY_SET);

        isUpdater[updater] = active;

        emit EventsLib.RootUpdaterSet(updater, active);
    }

    /// @notice Revokes the pending root of a given distribution.
    /// @dev This function can only be called by the owner of the distribution at any time.
    /// @dev Can be frontrunned by triggering the `acceptRoot` function in case the timelock has passed. This if the
    /// `owner` responsibility to trigger this function before the end of the timelock.
    function revokeRoot() external onlyOwner {
        require(pendingRoot.validAt != 0, ErrorsLib.NO_PENDING_ROOT);

        delete pendingRoot;

        emit EventsLib.RootRevoked();
    }

    /// @notice Sets the `owner` of the distribution to `newOwner`.
    function setOwner(address newOwner) external onlyOwner {
        require(newOwner != owner, ErrorsLib.ALREADY_SET);

        _setOwner(newOwner);
    }

    /* INTERNAL */

    /// @dev Sets the `root` and `ipfsHash` to `newRoot` and `newIpfsHash`.
    /// @dev Deletes the pending root.
    /// @dev Warning: The `newIpfsHash` might not correspond to the `newRoot`.
    function _setRoot(bytes32 newRoot, bytes32 newIpfsHash) internal {
        require(newRoot != root || newIpfsHash != ipfsHash, ErrorsLib.ROOT_ALREADY_SET);

        root = newRoot;
        ipfsHash = newIpfsHash;

        delete pendingRoot;

        emit EventsLib.RootSet(newRoot, newIpfsHash);
    }

    /// @dev Sets the `owner` of the distribution to `newOwner`.
    function _setOwner(address newOwner) internal {
        owner = newOwner;

        emit EventsLib.OwnerSet(newOwner);
    }

    /// @dev Sets the `timelock` to `newTimelock`.
    function _setTimelock(uint256 newTimelock) internal {
        timelock = newTimelock;

        emit EventsLib.TimelockSet(newTimelock);
    }
}<|MERGE_RESOLUTION|>--- conflicted
+++ resolved
@@ -81,14 +81,10 @@
         if (timelock == 0) {
             _setRoot(newRoot, newIpfsHash);
         } else {
-<<<<<<< HEAD
             require(newRoot != pendingRoot.root || newIpfsHash != pendingRoot.ipfsHash, ErrorsLib.ALREADY_SET);
             require(newRoot != root || newIpfsHash != ipfsHash, ErrorsLib.ROOT_ALREADY_SET);
 
-            pendingRoot = PendingRoot(block.timestamp, newRoot, newIpfsHash);
-=======
             pendingRoot = PendingRoot(block.timestamp + timelock, newRoot, newIpfsHash);
->>>>>>> c7a58db1
             emit EventsLib.RootProposed(newRoot, newIpfsHash);
         }
     }
@@ -147,18 +143,6 @@
     /// @dev This function can only be called by the owner of the distribution.
     /// @dev The timelock modification are not applicable to the pending values.
     function setTimelock(uint256 newTimelock) external onlyOwner {
-<<<<<<< HEAD
-        require(newTimelock != timelock, ErrorsLib.ALREADY_SET);
-
-        if (newTimelock < timelock) {
-            require(
-                pendingRoot.submittedAt == 0 || pendingRoot.submittedAt + timelock <= block.timestamp,
-                ErrorsLib.TIMELOCK_NOT_EXPIRED
-            );
-        }
-
-=======
->>>>>>> c7a58db1
         _setTimelock(newTimelock);
     }
 
