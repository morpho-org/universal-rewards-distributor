// SPDX-License-Identifier: GPL-2.0-or-later
pragma solidity ^0.8.0;

/// @title ErrorsLib
/// @author Morpho Labs
/// @custom:contact security@morpho.org
/// @notice Library exposing error messages.
library ErrorsLib {
    /// @notice Thrown when the caller has not the updater role.
    string internal constant NOT_UPDATER_ROLE = "caller has not the updater role";

    /// @notice Thrown when the caller is not the owner.
    string internal constant NOT_OWNER = "caller is not the owner";

    /// @notice Thrown when the caller trying to change the root under timelock is not the owner.
    string internal constant UNAUTHORIZED_ROOT_CHANGE = "unauthorized to change the root";

    /// @notice Thrown when there is not pending root.
    string internal constant NO_PENDING_ROOT = "no pending root";

    /// @notice Thrown when the timelock is not expired.
    string internal constant TIMELOCK_NOT_EXPIRED = "timelock is not expired";

    /// @notice Thrown when the root is not set.
    string internal constant ROOT_NOT_SET = "root is not set";

    /// @notice Thrown when the proof is invalid or expired when claiming rewards.
    string internal constant INVALID_PROOF_OR_EXPIRED = "invalid proof or expired";

<<<<<<< HEAD
    /// @notice Thrown when rewards have already been claimed.
    string internal constant ALREADY_CLAIMED = "already claimed";

    /// @notice Thrown when the value is already set.
    string internal constant ALREADY_SET = "already set";

    /// @notice Thrown when the submitted value is already pending.
    string internal constant ALREADY_PENDING = "already pending";
=======
    /// @notice Thrown when the Merkle tree contains a node with fewer rewards than what it has previously claimed. Also
    /// thrown if user claims twice with the same root.
    string internal constant CLAIMABLE_TOO_LOW = "claimable too low";
>>>>>>> e601a368
}<|MERGE_RESOLUTION|>--- conflicted
+++ resolved
@@ -27,18 +27,13 @@
     /// @notice Thrown when the proof is invalid or expired when claiming rewards.
     string internal constant INVALID_PROOF_OR_EXPIRED = "invalid proof or expired";
 
-<<<<<<< HEAD
-    /// @notice Thrown when rewards have already been claimed.
-    string internal constant ALREADY_CLAIMED = "already claimed";
+    /// @notice Thrown when the Merkle tree contains a node with fewer rewards than what it has previously claimed. Also
+    /// thrown if user claims twice with the same root.
+    string internal constant CLAIMABLE_TOO_LOW = "claimable too low";
 
     /// @notice Thrown when the value is already set.
     string internal constant ALREADY_SET = "already set";
 
     /// @notice Thrown when the submitted value is already pending.
     string internal constant ALREADY_PENDING = "already pending";
-=======
-    /// @notice Thrown when the Merkle tree contains a node with fewer rewards than what it has previously claimed. Also
-    /// thrown if user claims twice with the same root.
-    string internal constant CLAIMABLE_TOO_LOW = "claimable too low";
->>>>>>> e601a368
 }