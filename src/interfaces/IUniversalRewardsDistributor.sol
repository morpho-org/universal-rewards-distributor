// SPDX-License-Identifier: GPL-2.0-or-later
pragma solidity >=0.5.0;

/// @notice The pending root struct for a merkle tree distribution during the timelock.
struct PendingRoot {
<<<<<<< HEAD
=======
    /// @dev The timestamp at which the pending root can be accepted.
    uint256 validAt;
>>>>>>> c7a58db1
    /// @dev The submitted pending root.
    bytes32 root;
    /// @dev The optional ipfs hash containing metadata about the root (e.g. the merkle tree itself).
    bytes32 ipfsHash;
    /// @dev The timestamp of the block in which the pending root was submitted.
    uint256 submittedAt;
}

/// @dev This interface is used for factorizing IUniversalRewardsDistributorStaticTyping and
/// IUniversalRewardsDistributor.
/// @dev Consider using the IUniversalRewardsDistributor interface instead of this one.
interface IUniversalRewardsDistributorBase {
    function root() external view returns (bytes32);
    function owner() external view returns (address);
    function timelock() external view returns (uint256);
    function ipfsHash() external view returns (bytes32);
    function isUpdater(address) external view returns (bool);
<<<<<<< HEAD
    function pendingRoot() external view returns (bytes32 root, bytes32 ipfsHash, uint256 submittedAt);
=======
>>>>>>> c7a58db1
    function claimed(address, address) external view returns (uint256);

    function acceptRoot() external;
    function setRoot(bytes32 newRoot, bytes32 newIpfsHash) external;
    function setTimelock(uint256 newTimelock) external;
    function setRootUpdater(address updater, bool active) external;
    function revokePendingRoot() external;
    function setOwner(address newOwner) external;

    function submitRoot(bytes32 newRoot, bytes32 ipfsHash) external;

    function claim(address account, address reward, uint256 claimable, bytes32[] memory proof)
        external
        returns (uint256 amount);
}

/// @dev This interface is inherited by the UniversalRewardsDistributor so that function signatures are checked by the
/// compiler.
/// @dev Consider using the IUniversalRewardsDistributor interface instead of this one.
interface IUniversalRewardsDistributorStaticTyping is IUniversalRewardsDistributorBase {
    function pendingRoot() external view returns (uint256 submittedAt, bytes32 root, bytes32 ipfsHash);
}

/// @title IUniversalRewardsDistributor
/// @author Morpho Labs
/// @custom:contact security@morpho.org
/// @dev Use this interface for UniversalRewardsDistributor to have access to all the functions with the appropriate
/// function signatures.
interface IUniversalRewardsDistributor is IUniversalRewardsDistributorBase {
    function pendingRoot() external view returns (PendingRoot memory);
}<|MERGE_RESOLUTION|>--- conflicted
+++ resolved
@@ -3,17 +3,12 @@
 
 /// @notice The pending root struct for a merkle tree distribution during the timelock.
 struct PendingRoot {
-<<<<<<< HEAD
-=======
-    /// @dev The timestamp at which the pending root can be accepted.
-    uint256 validAt;
->>>>>>> c7a58db1
     /// @dev The submitted pending root.
     bytes32 root;
     /// @dev The optional ipfs hash containing metadata about the root (e.g. the merkle tree itself).
     bytes32 ipfsHash;
-    /// @dev The timestamp of the block in which the pending root was submitted.
-    uint256 submittedAt;
+    /// @dev The timestamp at which the pending root can be accepted.
+    uint256 validAt;
 }
 
 /// @dev This interface is used for factorizing IUniversalRewardsDistributorStaticTyping and
@@ -25,10 +20,6 @@
     function timelock() external view returns (uint256);
     function ipfsHash() external view returns (bytes32);
     function isUpdater(address) external view returns (bool);
-<<<<<<< HEAD
-    function pendingRoot() external view returns (bytes32 root, bytes32 ipfsHash, uint256 submittedAt);
-=======
->>>>>>> c7a58db1
     function claimed(address, address) external view returns (uint256);
 
     function acceptRoot() external;
