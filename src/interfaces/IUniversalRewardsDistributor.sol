// SPDX-License-Identifier: MIT
pragma solidity >=0.7.4;

/// @notice The pending root struct for a merkle tree distribution during the timelock.
struct PendingRoot {
    /// @dev The block timestamp of the pending root submission.
    uint256 submittedAt;
    /// @dev The submitted pending root.
    bytes32 root;
    /// @dev The optional ipfs hash containing metadata about the root (e.g. the merkle tree itself).
    bytes32 ipfsHash;
}

/// @title IUniversalRewardsDistributor
/// @author Morpho Labs
/// @custom:contact security@morpho.org
/// @notice UniversalRewardsDistributor's interface.
interface IUniversalRewardsDistributor {
    /* EVENTS */

    /// @notice Emitted when the merkle tree's root is updated.
    /// @param distributionId The id of the merkle tree distribution.
    /// @param newRoot The new merkle tree's root.
    /// @param newIpfsHash The optional ipfs hash containing metadata about the root (e.g. the merkle tree itself).
    event RootUpdated(uint256 indexed distributionId, bytes32 newRoot, bytes32 newIpfsHash);

    /// @notice Emitted when a new merkle tree's root is submitted.
    /// @param newRoot The new merkle tree's root.
    /// @param newIpfsHash The optional ipfs hash containing metadata about the root (e.g. the merkle tree itself).
    event RootProposed(uint256 indexed distributionId, bytes32 newRoot, bytes32 newIpfsHash);

    /// @notice Emitted when a new Treasury.
    /// @param distributionId The id of the merkle tree distribution.
    /// @param newTreasury The new merkle tree's treasury where rewards are pulled from.
    event TreasuryUpdated(uint256 indexed distributionId, address newTreasury);

    /// @notice Emitted when a new merkle tree's treasury is suggested by the owner.
    /// @param distributionId The id of the merkle tree distribution.
    /// @param newTreasury The new treasury that needs to approve the change.
    event TreasuryProposed(uint256 indexed distributionId, address newTreasury);

    /// @notice Emitted when a merkle tree is frozen or unfrozen by the owner.
    /// @param distributionId The id of the merkle tree distribution.
    /// @param frozen The new merkle tree's frozen state.
    event Frozen(uint256 indexed distributionId, bool frozen);

    /// @notice Emitted when a merkle tree distribution timelock is modified.
    /// @param distributionId The id of the merkle tree distribution.
    /// @param timelock The new merkle tree's timelock.
    event TimelockUpdated(uint256 indexed distributionId, uint256 timelock);

    /// @notice Emitted when a merkle tree distribution is created.
    /// @param distributionId The id of the merkle tree distribution.
    /// @param owner The owner of the merkle tree distribution.
    /// @param initialTimelock The initial timelock of the merkle tree distribution.
    event DistributionCreated(
        uint256 indexed distributionId, address indexed caller, address indexed owner, uint256 initialTimelock
    );

    /// @notice Emitted when a merkle tree updater is added or removed.
    /// @param distributionId The id of the merkle tree distribution.
    /// @param rootUpdater The merkle tree updater.
    /// @param active The merkle tree updater's active state.
    event RootUpdaterUpdated(uint256 indexed distributionId, address indexed rootUpdater, bool active);

    /// @notice Emitted when a merkle tree's pending root is revoked.
    /// @param distributionId The id of the merkle tree distribution.
    event PendingRootRevoked(uint256 indexed distributionId);

    /// @notice Emitted when rewards are claimed.
    /// @param distributionId The id of the merkle tree distribution.
    /// @param account The address for which rewards are claimd rewards for.
    /// @param reward The address of the reward token.
    /// @param amount The amount of reward token claimed.
    event RewardsClaimed(
        uint256 indexed distributionId, address indexed account, address indexed reward, uint256 amount
    );

    /// @notice Emitted when the ownership of a merkle tree distribution is transferred.
    /// @param distributionId The id of the merkle tree distribution.
    /// @param previousOwner The previous owner of the merkle tree distribution.
    /// @param newOwner The new owner of the merkle tree distribution.
    event DistributionOwnerSet(
        uint256 indexed distributionId, address indexed previousOwner, address indexed newOwner
    );

    /* EXTERNAL */

    function rootOf(uint256) external view returns (bytes32);
    function ownerOf(uint256) external view returns (address);
    function treasuryOf(uint256) external view returns (address);
    function timelockOf(uint256) external view returns (uint256);
    function ipfsHashOf(uint256) external view returns (bytes32);
    function isUpdaterOf(uint256, address) external view returns (bool);
    function pendingRootOf(uint256) external view returns (uint256 submittedAt, bytes32 root, bytes32 ipfsHash);
    function pendingTreasuryOf(uint256) external view returns (address);
    function claimed(uint256, address, address) external view returns (uint256);
    function nextDistributionId() external view returns (uint256);

    function createDistribution(
        uint256 initialTimelock,
        bytes32 initialRoot,
        bytes32 initialIpfsHash,
        address initialOwner,
        address initialPendingTreasury
    ) external returns (uint256 distributionId);
<<<<<<< HEAD
    function acceptAsTreasury(uint256 distributionId) external;
    function acceptRootUpdate(uint256 distributionId) external;
    function forceUpdateRoot(uint256 distributionId, bytes32 newRoot, bytes32 newIpfsHash) external;
    function updateTimelock(uint256 distributionId, uint256 newTimelock) external;
    function updateRootUpdater(uint256 distributionId, address updater, bool active) external;
    function revokePendingRoot(uint256 distributionId) external;
    function transferDistributionOwnership(uint256 distributionId, address newOwner) external;

    function proposeRoot(uint256 distributionId, bytes32 newRoot, bytes32 ipfsHash) external;
    function proposeTreasury(uint256 distributionId, address newTreasury) external;

    function claim(uint256 distributionId, address account, address reward, uint256 claimable, bytes32[] memory proof)
        external;
=======
    function proposeTreasury(uint256 id, address newTreasury) external;
    function acceptAsTreasury(uint256 id) external;
    function forceUpdateRoot(uint256 id, bytes32 newRoot, bytes32 newIpfsHash) external;
    function updateTimelock(uint256 id, uint256 newTimelock) external;
    function updateRootUpdater(uint256 id, address updater, bool active) external;
    function revokePendingRoot(uint256 id) external;
    function setDistributionOwner(uint256 id, address newOwner) external;
>>>>>>> 3b07d559
}

interface IPendingRoot {
    function pendingRootOf(uint256 distributionId) external view returns (PendingRoot memory);
}<|MERGE_RESOLUTION|>--- conflicted
+++ resolved
@@ -80,9 +80,7 @@
     /// @param distributionId The id of the merkle tree distribution.
     /// @param previousOwner The previous owner of the merkle tree distribution.
     /// @param newOwner The new owner of the merkle tree distribution.
-    event DistributionOwnerSet(
-        uint256 indexed distributionId, address indexed previousOwner, address indexed newOwner
-    );
+    event DistributionOwnerSet(uint256 indexed distributionId, address indexed previousOwner, address indexed newOwner);
 
     /* EXTERNAL */
 
@@ -104,29 +102,19 @@
         address initialOwner,
         address initialPendingTreasury
     ) external returns (uint256 distributionId);
-<<<<<<< HEAD
     function acceptAsTreasury(uint256 distributionId) external;
     function acceptRootUpdate(uint256 distributionId) external;
     function forceUpdateRoot(uint256 distributionId, bytes32 newRoot, bytes32 newIpfsHash) external;
     function updateTimelock(uint256 distributionId, uint256 newTimelock) external;
     function updateRootUpdater(uint256 distributionId, address updater, bool active) external;
     function revokePendingRoot(uint256 distributionId) external;
-    function transferDistributionOwnership(uint256 distributionId, address newOwner) external;
+    function setDistributionOwner(uint256 distributionId, address newOwner) external;
 
     function proposeRoot(uint256 distributionId, bytes32 newRoot, bytes32 ipfsHash) external;
     function proposeTreasury(uint256 distributionId, address newTreasury) external;
 
     function claim(uint256 distributionId, address account, address reward, uint256 claimable, bytes32[] memory proof)
         external;
-=======
-    function proposeTreasury(uint256 id, address newTreasury) external;
-    function acceptAsTreasury(uint256 id) external;
-    function forceUpdateRoot(uint256 id, bytes32 newRoot, bytes32 newIpfsHash) external;
-    function updateTimelock(uint256 id, uint256 newTimelock) external;
-    function updateRootUpdater(uint256 id, address updater, bool active) external;
-    function revokePendingRoot(uint256 id) external;
-    function setDistributionOwner(uint256 id, address newOwner) external;
->>>>>>> 3b07d559
 }
 
 interface IPendingRoot {
