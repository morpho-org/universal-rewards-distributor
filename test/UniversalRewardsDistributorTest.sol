// SPDX-License-Identifier: GPL-2.0-or-later
pragma solidity ^0.8.0;

import {PendingRoot, IUniversalRewardsDistributor} from "../src/interfaces/IUniversalRewardsDistributor.sol";

import {ErrorsLib} from "../src/libraries/ErrorsLib.sol";

import {MockERC20} from "../lib/solmate/src/test/utils/mocks/MockERC20.sol";
import {UniversalRewardsDistributor} from "../src/UniversalRewardsDistributor.sol";
import {EventsLib} from "../src/libraries/EventsLib.sol";

import {Merkle} from "../lib/murky/src/Merkle.sol";
import "../lib/forge-std/src/Test.sol";

contract UniversalRewardsDistributorTest is Test {
    uint256 internal constant MAX_RECEIVERS = 20;
    bytes32 internal constant SALT = bytes32(0);

    Merkle merkle = new Merkle();
    MockERC20 internal token1;
    MockERC20 internal token2;
    IUniversalRewardsDistributor internal distributionWithoutTimeLock;
    IUniversalRewardsDistributor internal distributionWithTimeLock;
    address owner = _addrFromHashedString("Owner");
    address updater = _addrFromHashedString("Updater");

    bytes32 DEFAULT_ROOT = bytes32(keccak256(bytes("DEFAULT_ROOT")));
    bytes32 DEFAULT_IPFS_HASH = bytes32(keccak256(bytes("DEFAULT_IPFS_HASH")));
    uint256 DEFAULT_TIMELOCK = 1 days;

    function setUp() public {
        distributionWithoutTimeLock = IUniversalRewardsDistributor(
            address(
                new UniversalRewardsDistributor(
                owner, 0, bytes32(0), bytes32(0)
                )
            )
        );
        token1 = new MockERC20("Token1", "TKN1", 18);
        token2 = new MockERC20("Token2", "TKN2", 18);

        vm.startPrank(owner);
        distributionWithoutTimeLock.setRootUpdater(updater, true);

        vm.warp(block.timestamp + 1);
        distributionWithTimeLock = IUniversalRewardsDistributor(
            address(
                new UniversalRewardsDistributor(
                owner, DEFAULT_TIMELOCK, bytes32(0), bytes32(0)
                )
            )
        );
        distributionWithTimeLock.setRootUpdater(updater, true);
        vm.stopPrank();

        token1.mint(owner, 1000 ether * 200);
        token2.mint(owner, 1000 ether * 200);

        token1.mint(address(distributionWithoutTimeLock), 1000 ether * 200);
        token2.mint(address(distributionWithoutTimeLock), 1000 ether * 200);
        token1.mint(address(distributionWithTimeLock), 1000 ether * 200);
        token2.mint(address(distributionWithTimeLock), 1000 ether * 200);
    }

    function testDistributionConstructor(address randomCreator) public {
        vm.prank(randomCreator);
        IUniversalRewardsDistributor distributor = IUniversalRewardsDistributor(
            address(
                new UniversalRewardsDistributor(
                randomCreator, DEFAULT_TIMELOCK, DEFAULT_ROOT, DEFAULT_IPFS_HASH
                )
            )
        );

        PendingRoot memory pendingRoot = distributor.pendingRoot();
        assertEq(pendingRoot.root, bytes32(0));
        assertEq(pendingRoot.validAt, 0);
        assertEq(distributor.owner(), randomCreator);
        assertEq(distributor.timelock(), DEFAULT_TIMELOCK);
        assertEq(distributor.root(), DEFAULT_ROOT);
        assertEq(distributor.ipfsHash(), DEFAULT_IPFS_HASH);
    }

    function testDistributionConstructorEmitsOwnerSet(address randomCreator) public {
        bytes32 initCodeHash = hashInitCode(
            type(UniversalRewardsDistributor).creationCode,
            abi.encode(randomCreator, DEFAULT_TIMELOCK, DEFAULT_ROOT, DEFAULT_IPFS_HASH)
        );
        address urdAddress = computeCreate2Address(SALT, initCodeHash, address(randomCreator));

        vm.prank(randomCreator);
        vm.expectEmit(address(urdAddress));
        emit EventsLib.OwnerSet(randomCreator);
        new UniversalRewardsDistributor{salt: SALT}(
            randomCreator, DEFAULT_TIMELOCK, DEFAULT_ROOT, DEFAULT_IPFS_HASH
        );
    }

    function testDistributionConstructorEmitsRootSet(bytes32 randomRoot, bytes32 randomIpfsHash) public {
        bytes32 initCodeHash = hashInitCode(
            type(UniversalRewardsDistributor).creationCode,
            abi.encode(owner, DEFAULT_TIMELOCK, randomRoot, randomIpfsHash)
        );
        address urdAddress = computeCreate2Address(SALT, initCodeHash, owner);

        vm.prank(owner);
        vm.expectEmit(address(urdAddress));
        emit EventsLib.RootSet(randomRoot, randomIpfsHash);
        new UniversalRewardsDistributor{salt: SALT}(
            owner, DEFAULT_TIMELOCK, randomRoot, randomIpfsHash
        );
    }

    function testDistributionConstructorEmitsTimelockSet(uint256 timelock) public {
        bytes32 initCodeHash = hashInitCode(
            type(UniversalRewardsDistributor).creationCode, abi.encode(owner, timelock, DEFAULT_ROOT, DEFAULT_IPFS_HASH)
        );
        address urdAddress = computeCreate2Address(SALT, initCodeHash, owner);

        vm.prank(owner);
        vm.expectEmit(address(urdAddress));
        emit EventsLib.TimelockSet(timelock);
        new UniversalRewardsDistributor{salt: SALT}(
            owner, timelock, DEFAULT_ROOT, DEFAULT_IPFS_HASH
        );
    }

    function testSubmitRootWithoutTimelockAsRandomCallerShouldRevert(address randomCaller) public {
        vm.assume(!distributionWithoutTimeLock.isUpdater(randomCaller) && randomCaller != owner);

        vm.prank(randomCaller);
        vm.expectRevert(bytes(ErrorsLib.NOT_UPDATER_ROLE));
        distributionWithoutTimeLock.submitRoot(DEFAULT_ROOT, DEFAULT_IPFS_HASH);
    }

    function testSubmitRootWithPreviousPendingRootShouldRevert(bytes32 newRoot, bytes32 newIpfsHash) public {
        vm.assume(newRoot != distributionWithTimeLock.root() && newIpfsHash != distributionWithTimeLock.ipfsHash());

        vm.startPrank(owner);
        distributionWithTimeLock.submitRoot(newRoot, newIpfsHash);

        vm.expectRevert(bytes(ErrorsLib.ALREADY_PENDING));
        distributionWithTimeLock.submitRoot(newRoot, newIpfsHash);

        vm.stopPrank();
    }

    function testSubmitRootTwiceShouldWorkWhenModifyingIpfsHash(
        bytes32 newRoot,
        bytes32 newIpfsHash,
        bytes32 secondIpfsHash
    ) public {
        vm.assume(
            newRoot != distributionWithTimeLock.root() && newIpfsHash != distributionWithTimeLock.ipfsHash()
                && secondIpfsHash != newIpfsHash
        );

        vm.startPrank(owner);
        distributionWithTimeLock.setRoot(newRoot, newIpfsHash);

        vm.expectEmit(address(distributionWithTimeLock));
        emit EventsLib.RootProposed(newRoot, secondIpfsHash);
        distributionWithTimeLock.submitRoot(newRoot, secondIpfsHash);
        vm.stopPrank();

        assertEq(distributionWithTimeLock.pendingRoot().ipfsHash, secondIpfsHash);
    }

    function testSubmitRootWithTimelockAsOwner() public {
        vm.prank(owner);
        vm.expectEmit(address(distributionWithTimeLock));
        emit EventsLib.PendingRootSet(owner, DEFAULT_ROOT, DEFAULT_IPFS_HASH);
        distributionWithTimeLock.submitRoot(DEFAULT_ROOT, DEFAULT_IPFS_HASH);

        assert(distributionWithTimeLock.root() != DEFAULT_ROOT);

        PendingRoot memory pendingRoot = distributionWithTimeLock.pendingRoot();
        assertEq(pendingRoot.root, DEFAULT_ROOT);
        assertEq(pendingRoot.ipfsHash, DEFAULT_IPFS_HASH);
        assertEq(pendingRoot.validAt, block.timestamp + DEFAULT_TIMELOCK);
    }

    function testSubmitRootWithTimelockAsUpdater() public {
        vm.prank(updater);
        vm.expectEmit(address(distributionWithTimeLock));
        emit EventsLib.PendingRootSet(updater, DEFAULT_ROOT, DEFAULT_IPFS_HASH);
        distributionWithTimeLock.submitRoot(DEFAULT_ROOT, DEFAULT_IPFS_HASH);

        assert(distributionWithTimeLock.root() != DEFAULT_ROOT);

        PendingRoot memory pendingRoot = distributionWithTimeLock.pendingRoot();
        assertEq(pendingRoot.root, DEFAULT_ROOT);
        assertEq(pendingRoot.ipfsHash, DEFAULT_IPFS_HASH);
        assertEq(pendingRoot.validAt, block.timestamp + DEFAULT_TIMELOCK);
    }

    function testSubmitRootWithTimelockAsRandomCallerShouldRevert(address randomCaller) public {
        vm.assume(!distributionWithTimeLock.isUpdater(randomCaller) && randomCaller != owner);

        vm.prank(randomCaller);
        vm.expectRevert(bytes(ErrorsLib.NOT_UPDATER_ROLE));
        distributionWithTimeLock.submitRoot(DEFAULT_ROOT, DEFAULT_IPFS_HASH);
    }

    function testAcceptRootShouldUpdateMainRoot(address randomCaller) public {
        vm.prank(updater);
        distributionWithTimeLock.submitRoot(DEFAULT_ROOT, DEFAULT_IPFS_HASH);

        assert(distributionWithTimeLock.root() != DEFAULT_ROOT);
        vm.warp(block.timestamp + 1 days);

        vm.prank(randomCaller);
        vm.expectEmit(address(distributionWithTimeLock));
        emit EventsLib.RootSet(DEFAULT_ROOT, DEFAULT_IPFS_HASH);
        distributionWithTimeLock.acceptRoot();

        assertEq(distributionWithTimeLock.root(), DEFAULT_ROOT);
        assertEq(distributionWithTimeLock.ipfsHash(), DEFAULT_IPFS_HASH);
        PendingRoot memory pendingRoot = distributionWithTimeLock.pendingRoot();
        assertEq(pendingRoot.root, bytes32(0));
        assertEq(pendingRoot.ipfsHash, bytes32(0));
        assertEq(pendingRoot.validAt, 0);
    }

    function testAcceptRootShouldRevertIfTimelockNotFinished(address randomCaller, uint256 timeElapsed) public {
        timeElapsed = bound(timeElapsed, 0, distributionWithTimeLock.timelock() - 1);

        vm.prank(updater);
        distributionWithTimeLock.submitRoot(DEFAULT_ROOT, DEFAULT_IPFS_HASH);

        assert(distributionWithTimeLock.root() != DEFAULT_ROOT);

        vm.warp(block.timestamp + timeElapsed);

        vm.prank(randomCaller);
        vm.expectRevert(bytes(ErrorsLib.TIMELOCK_NOT_EXPIRED));
        distributionWithTimeLock.acceptRoot();
    }

    function testAcceptRootShouldRevertIfNoPendingRoot(address randomCaller) public {
        vm.prank(randomCaller);
        vm.expectRevert(bytes(ErrorsLib.NO_PENDING_ROOT));
        distributionWithTimeLock.acceptRoot();
    }

    function testSetRootWithoutTimelockAsRandomCallerShouldRevert(address randomCaller) public {
        vm.assume(!distributionWithoutTimeLock.isUpdater(randomCaller) && randomCaller != owner);

        vm.prank(randomCaller);
        vm.expectRevert(bytes(ErrorsLib.NOT_UPDATER_ROLE));
        distributionWithoutTimeLock.setRoot(DEFAULT_ROOT, DEFAULT_IPFS_HASH);
    }

    function testSetRootWithTimelockShouldRevertIfNotOwner(bytes32 newRoot, address randomCaller) public {
        vm.assume(randomCaller != owner);

        vm.prank(randomCaller);
        vm.expectRevert();
        distributionWithTimeLock.setRoot(newRoot, DEFAULT_IPFS_HASH);
    }

    function testSetRootWithPreviousRootShouldRevert(bytes32 newRoot, bytes32 newIpfsHash) public {
        vm.assume(newRoot != distributionWithTimeLock.root() && newIpfsHash != distributionWithTimeLock.ipfsHash());

        vm.startPrank(owner);
        distributionWithTimeLock.setRoot(newRoot, newIpfsHash);

        vm.expectRevert(bytes(ErrorsLib.ALREADY_SET));
        distributionWithTimeLock.setRoot(newRoot, newIpfsHash);

        vm.stopPrank();
    }

    function testSetRootShouldUpdateTheCurrentRoot(bytes32 newRoot, bytes32 newIpfsHash) public {
        vm.prank(owner);
        vm.expectEmit(address(distributionWithTimeLock));
        emit EventsLib.RootSet(newRoot, newIpfsHash);
        distributionWithTimeLock.setRoot(newRoot, newIpfsHash);

        assertEq(distributionWithTimeLock.root(), newRoot);
        assertEq(distributionWithTimeLock.ipfsHash(), newIpfsHash);

        PendingRoot memory pendingRoot = distributionWithTimeLock.pendingRoot();

        assertEq(pendingRoot.root, bytes32(0));
        assertEq(pendingRoot.ipfsHash, bytes32(0));
        assertEq(pendingRoot.validAt, 0);
    }

<<<<<<< HEAD
    function testSetRootWithoutTimelockAsUpdater() public {
        vm.prank(updater);
        vm.expectEmit(address(distributionWithoutTimeLock));
        emit EventsLib.RootSet(DEFAULT_ROOT, DEFAULT_IPFS_HASH);
        distributionWithoutTimeLock.setRoot(DEFAULT_ROOT, DEFAULT_IPFS_HASH);

        assertEq(distributionWithoutTimeLock.root(), DEFAULT_ROOT);
        assertEq(distributionWithoutTimeLock.ipfsHash(), DEFAULT_IPFS_HASH);
        PendingRoot memory pendingRoot = distributionWithoutTimeLock.pendingRoot();
        assertEq(pendingRoot.root, bytes32(0));
        assertEq(pendingRoot.validAt, 0);
        assertEq(pendingRoot.ipfsHash, bytes32(0));
    }

    function testSetRootShouldRemovePendingRoot(bytes32 newRoot, address randomCaller) public {
        vm.assume(newRoot != DEFAULT_ROOT && randomCaller != owner);

        vm.startPrank(owner);
=======
    function testSetRootShouldUpdateTheCurrentPendingRoot(bytes32 newRoot, bytes32 newIpfsHash) public {
        vm.prank(updater);
>>>>>>> e601a368
        distributionWithTimeLock.submitRoot(DEFAULT_ROOT, DEFAULT_IPFS_HASH);

        vm.prank(owner);
        distributionWithTimeLock.setRoot(newRoot, newIpfsHash);

        PendingRoot memory pendingRoot = distributionWithTimeLock.pendingRoot();

        assertEq(pendingRoot.validAt, 0);
        assertEq(pendingRoot.root, 0);
        assertEq(pendingRoot.ipfsHash, 0);
    }

    function testSetTimelockShouldChangeTheTimelock(uint256 newTimelock) public {
        newTimelock = bound(newTimelock, 0, type(uint256).max);

        vm.assume(newTimelock != distributionWithoutTimeLock.timelock());

        vm.prank(owner);
        vm.expectEmit(address(distributionWithoutTimeLock));
        emit EventsLib.TimelockSet(newTimelock);
        distributionWithoutTimeLock.setTimelock(newTimelock);

        assertEq(distributionWithoutTimeLock.timelock(), newTimelock);
    }

    function testSetTimelockShouldRevertIfSameValue(uint256 newTimelock) public {
        newTimelock = bound(newTimelock, 0, type(uint256).max);

        vm.assume(newTimelock != distributionWithoutTimeLock.timelock());

        vm.prank(owner);
        distributionWithoutTimeLock.setTimelock(newTimelock);

        vm.prank(owner);
        vm.expectRevert(bytes(ErrorsLib.ALREADY_SET));
        distributionWithoutTimeLock.setTimelock(newTimelock);
    }

    function testSetTimelockShouldRevertIfNotOwner(uint256 newTimelock, address randomCaller) public {
        vm.assume(randomCaller != owner);
        newTimelock = bound(newTimelock, 0, type(uint256).max);

        vm.prank(randomCaller);
        vm.expectRevert(bytes(ErrorsLib.NOT_OWNER));
        distributionWithoutTimeLock.setTimelock(newTimelock);
    }

    function testSetTimelockShouldNotImpactPendingValuesIfTimelockIncreased(uint256 timeElapsed, uint256 newTimelock)
        public
    {
        newTimelock = bound(newTimelock, DEFAULT_TIMELOCK + 1, type(uint256).max - block.timestamp);
        vm.assume(timeElapsed > DEFAULT_TIMELOCK && timeElapsed <= newTimelock);

        vm.prank(updater);
        distributionWithTimeLock.submitRoot(DEFAULT_ROOT, DEFAULT_IPFS_HASH);

        vm.prank(owner);
        distributionWithTimeLock.setTimelock(newTimelock);

        assertEq(distributionWithTimeLock.timelock(), newTimelock);

        vm.warp(block.timestamp + timeElapsed);

        vm.expectEmit(address(distributionWithTimeLock));
        emit EventsLib.RootSet(DEFAULT_ROOT, DEFAULT_IPFS_HASH);
        distributionWithTimeLock.acceptRoot();
    }

    function testSetTimelockShouldNotImpactPendingValuesIfTimelockReduced(uint256 timeElapsed, uint256 newTimelock)
        public
    {
        vm.assume(newTimelock > 0);
        timeElapsed = bound(timeElapsed, 1, DEFAULT_TIMELOCK - 1);
        newTimelock = bound(newTimelock, 0, timeElapsed - 1);

        vm.prank(owner);
        distributionWithTimeLock.submitRoot(DEFAULT_ROOT, DEFAULT_IPFS_HASH);

        vm.warp(block.timestamp + timeElapsed);

        vm.prank(owner);
        distributionWithTimeLock.setTimelock(newTimelock);

        // Here, we are between the old and the new timelock.
        vm.expectRevert(bytes(ErrorsLib.TIMELOCK_NOT_EXPIRED));
        distributionWithTimeLock.acceptRoot();

        vm.warp(block.timestamp + DEFAULT_TIMELOCK - timeElapsed);
        vm.expectEmit(address(distributionWithTimeLock));
        emit EventsLib.RootSet(DEFAULT_ROOT, DEFAULT_IPFS_HASH);
        distributionWithTimeLock.acceptRoot();
    }

    function testSetTimelockShouldWorkIfPendingRootIsUpdatableButNotYetUpdated() public {
        vm.prank(owner);
        distributionWithTimeLock.submitRoot(DEFAULT_ROOT, DEFAULT_IPFS_HASH);

        vm.warp(block.timestamp + DEFAULT_TIMELOCK);

        vm.prank(owner);
        vm.expectEmit(address(distributionWithTimeLock));
        emit EventsLib.TimelockSet(0.7 days);
        distributionWithTimeLock.setTimelock(0.7 days);

        assertEq(distributionWithTimeLock.timelock(), 0.7 days);
    }

    function testSetRootUpdaterShouldAddOrRemoveRootUpdater(address newUpdater, bool active) public {
        vm.assume(distributionWithoutTimeLock.isUpdater(newUpdater) != active);

        vm.prank(owner);
        vm.expectEmit(address(distributionWithoutTimeLock));
        emit EventsLib.RootUpdaterSet(newUpdater, active);
        distributionWithoutTimeLock.setRootUpdater(newUpdater, active);

        assertEq(distributionWithoutTimeLock.isUpdater(newUpdater), active);
    }

    function testSetRootUpdaterShouldRevertIfAlreadySet(address newUpdater, bool active) public {
        vm.assume(distributionWithoutTimeLock.isUpdater(newUpdater) != active);

        vm.prank(owner);
        distributionWithoutTimeLock.setRootUpdater(newUpdater, active);

        vm.prank(owner);
        vm.expectRevert(bytes(ErrorsLib.ALREADY_SET));
        distributionWithoutTimeLock.setRootUpdater(newUpdater, active);
    }

    function testSetRootUpdaterShouldRevertIfNotOwner(address caller, bool active) public {
        vm.assume(caller != owner);

        vm.prank(caller);
        vm.expectRevert(bytes(ErrorsLib.NOT_OWNER));
        distributionWithoutTimeLock.setRootUpdater(_addrFromHashedString("RANDOM_UPDATER"), active);
    }

    function testRevokePendingRootShouldRevokeWhenCalledWithOwner() public {
        vm.prank(owner);
        distributionWithTimeLock.submitRoot(DEFAULT_ROOT, DEFAULT_IPFS_HASH);

        vm.prank(owner);
        vm.expectEmit(address(distributionWithTimeLock));
        emit EventsLib.PendingRootRevoked(owner);
        distributionWithTimeLock.revokePendingRoot();

        PendingRoot memory pendingRoot = distributionWithTimeLock.pendingRoot();
        assertEq(pendingRoot.root, bytes32(0));
        assertEq(pendingRoot.validAt, 0);
    }

    function testRevokePendingRootShouldRevokeWhenCalledWithUpdater() public {
        vm.prank(owner);
        distributionWithTimeLock.submitRoot(DEFAULT_ROOT, DEFAULT_IPFS_HASH);

        vm.prank(updater);
        vm.expectEmit(address(distributionWithTimeLock));
        emit EventsLib.PendingRootRevoked(updater);
        distributionWithTimeLock.revokePendingRoot();

        PendingRoot memory pendingRoot = distributionWithTimeLock.pendingRoot();
        assertEq(pendingRoot.root, bytes32(0));
        assertEq(pendingRoot.validAt, 0);
    }

    function testRevokePendingRootShouldRevertIfNotUpdater(bytes32 proposedRoot, address caller) public {
        vm.assume(!distributionWithTimeLock.isUpdater(caller) && caller != owner);

        vm.prank(owner);
        distributionWithTimeLock.submitRoot(proposedRoot, DEFAULT_IPFS_HASH);

        vm.prank(caller);
        vm.expectRevert(bytes(ErrorsLib.NOT_UPDATER_ROLE));
        distributionWithTimeLock.revokePendingRoot();
    }

    function testRevokePendingRootShouldRevertWhenNoPendingRoot() public {
        vm.prank(owner);
        vm.expectRevert(bytes(ErrorsLib.NO_PENDING_ROOT));
        distributionWithTimeLock.revokePendingRoot();
    }

    function testSetOwner(address newOwner) public {
        vm.assume(newOwner != owner);

        vm.prank(owner);
        vm.expectEmit(address(distributionWithTimeLock));
        emit EventsLib.OwnerSet(newOwner);
        distributionWithTimeLock.setOwner(newOwner);

        assertEq(distributionWithTimeLock.owner(), newOwner);
    }

    function testSetOwnerShouldRevertIfNotOwner(address newOwner, address caller) public {
        vm.assume(caller != owner);

        vm.prank(caller);
        vm.expectRevert(bytes(ErrorsLib.NOT_OWNER));
        distributionWithTimeLock.setOwner(newOwner);
    }

    function testSetOwnerShouldRevertIfAlreadySet(address newOwner) public {
        vm.assume(newOwner != owner);

        vm.prank(owner);
        distributionWithTimeLock.setOwner(newOwner);

        vm.prank(newOwner);
        vm.expectRevert(bytes(ErrorsLib.ALREADY_SET));
        distributionWithTimeLock.setOwner(newOwner);
    }

    function testClaimShouldFollowTheMerkleDistribution(uint256 claimable, uint8 size) public {
        claimable = bound(claimable, 1 ether, 1000 ether);
        uint256 boundedSize = bound(size, 2, MAX_RECEIVERS);

        (bytes32[] memory data, bytes32 root) = _setupRewards(claimable, boundedSize);

        vm.prank(owner);
        distributionWithoutTimeLock.setRoot(root, DEFAULT_IPFS_HASH);

        assertEq(distributionWithoutTimeLock.root(), root);

        _claimAndVerifyRewards(distributionWithoutTimeLock, data, claimable);
    }

    function testClaimShouldRevertIfClaimedTwice(uint256 claimable) public {
        claimable = bound(claimable, 1 ether, 1000 ether);

        (bytes32[] memory data, bytes32 root) = _setupRewards(claimable, 2);

        vm.prank(owner);
        distributionWithoutTimeLock.setRoot(root, DEFAULT_IPFS_HASH);

        assertEq(distributionWithoutTimeLock.root(), root);
        bytes32[] memory proof1 = merkle.getProof(data, 0);

        vm.expectEmit(address(distributionWithoutTimeLock));
        emit EventsLib.Claimed(vm.addr(1), address(token1), claimable);
        distributionWithoutTimeLock.claim(vm.addr(1), address(token1), claimable, proof1);

        vm.expectRevert(bytes(ErrorsLib.CLAIMABLE_TOO_LOW));
        distributionWithoutTimeLock.claim(vm.addr(1), address(token1), claimable, proof1);
    }

<<<<<<< HEAD
    function testClaimShouldReturnTheAmountClaimed(uint256 claimable) public {
        vm.assume(claimable > 0);
=======
    function testClaimShouldRevertIfRootMisconfigured(uint256 claimable) public {
        claimable = bound(claimable, 1 ether, 1000 ether);

        // We first define a correct root
        (bytes32[] memory data, bytes32 root) = _setupRewards(claimable, 2);

        vm.prank(owner);
        distributionWithoutTimeLock.submitRoot(root, DEFAULT_IPFS_HASH);
        bytes32[] memory proof1 = merkle.getProof(data, 0);
        distributionWithoutTimeLock.claim(vm.addr(1), address(token1), claimable, proof1);

        // Now we define a misconfigured root with 2x less rewards
        (bytes32[] memory missconfiguredData, bytes32 missconfiguredRoot) = _setupRewards(claimable / 2, 2);

        vm.prank(owner);
        distributionWithoutTimeLock.submitRoot(missconfiguredRoot, DEFAULT_IPFS_HASH);
        bytes32[] memory missconfiguredProof1 = merkle.getProof(missconfiguredData, 0);

        vm.expectRevert(bytes(ErrorsLib.CLAIMABLE_TOO_LOW));
        distributionWithoutTimeLock.claim(vm.addr(1), address(token1), claimable / 2, missconfiguredProof1);
    }

    function testClaimShouldReturnsTheAmountClaimed(uint256 claimable) public {
>>>>>>> e601a368
        claimable = bound(claimable, 1 ether, 1000 ether);

        (bytes32[] memory data, bytes32 root) = _setupRewards(claimable, 2);

        vm.prank(owner);
        distributionWithoutTimeLock.setRoot(root, DEFAULT_IPFS_HASH);

        assertEq(distributionWithoutTimeLock.root(), root);
        bytes32[] memory proof1 = merkle.getProof(data, 0);

        uint256 claimed = distributionWithoutTimeLock.claim(vm.addr(1), address(token1), claimable, proof1);

        assertEq(claimed, claimable);

        // now, we will check if the amount claimed is reduced with the already claimed amount

        (bytes32[] memory data2, bytes32 root2) = _setupRewards(claimable * 2, 2);

        vm.prank(owner);
        distributionWithoutTimeLock.setRoot(root2, DEFAULT_IPFS_HASH);

        assertEq(distributionWithoutTimeLock.root(), root2);
        bytes32[] memory proof2 = merkle.getProof(data2, 0);

        uint256 claimed2 = distributionWithoutTimeLock.claim(vm.addr(1), address(token1), claimable * 2, proof2);

        assertEq(claimed2, claimable);
    }

    function testClaimShouldRevertIfNoRoot(uint256 claimable) public {
        claimable = bound(claimable, 1 ether, 1000 ether);

        (bytes32[] memory data,) = _setupRewards(claimable, 2);

        bytes32[] memory proof1 = merkle.getProof(data, 0);

        vm.expectRevert(bytes(ErrorsLib.ROOT_NOT_SET));
        distributionWithoutTimeLock.claim(vm.addr(1), address(token1), claimable, proof1);
    }

    function testClaimShouldRevertIfInvalidRoot(uint256 claimable, bytes32 invalidRoot) public {
        vm.assume(invalidRoot != bytes32(0));

        claimable = bound(claimable, 1 ether, 1000 ether);

        (bytes32[] memory data, bytes32 root) = _setupRewards(claimable, 2);

        vm.assume(root != invalidRoot);
        vm.prank(owner);
        distributionWithoutTimeLock.setRoot(invalidRoot, DEFAULT_IPFS_HASH);

        bytes32[] memory proof1 = merkle.getProof(data, 0);

        vm.expectRevert(bytes(ErrorsLib.INVALID_PROOF_OR_EXPIRED));
        distributionWithoutTimeLock.claim(vm.addr(1), address(token1), claimable, proof1);
    }

    function _setupRewards(uint256 claimable, uint256 size)
        internal
        view
        returns (bytes32[] memory data, bytes32 root)
    {
        data = new bytes32[](size);

        uint256 i;
        while (i < size / 2) {
            uint256 index = i + 1;
            data[i] = keccak256(
                bytes.concat(keccak256(abi.encode(vm.addr(index), address(token1), uint256(claimable / index))))
            );
            data[i + 1] = keccak256(
                bytes.concat(keccak256(abi.encode(vm.addr(index), address(token2), uint256(claimable / index))))
            );

            i += 2;
        }

        root = merkle.getRoot(data);
    }

    struct Vars {
        uint256 i;
        uint256 index;
        uint256 claimableInput;
        uint256 claimableAdjusted1;
        uint256 claimableAdjusted2;
        uint256 balanceBefore1;
        uint256 balanceBefore2;
        uint256 UrdBalanceBefore1;
        uint256 UrdBalanceBefore2;
    }

    function _claimAndVerifyRewards(IUniversalRewardsDistributor distribution, bytes32[] memory data, uint256 claimable)
        internal
    {
        Vars memory vars;

        while (vars.i < data.length / 2) {
            bytes32[] memory proof1 = merkle.getProof(data, vars.i);
            bytes32[] memory proof2 = merkle.getProof(data, vars.i + 1);

            vars.index = vars.i + 1;
            vars.claimableInput = claimable / vars.index;
            vars.claimableAdjusted1 = vars.claimableInput - distribution.claimed(vm.addr(vars.index), address(token1));
            vars.claimableAdjusted2 = vars.claimableInput - distribution.claimed(vm.addr(vars.index), address(token2));
            vars.balanceBefore1 = token1.balanceOf(vm.addr(vars.index));
            vars.balanceBefore2 = token2.balanceOf(vm.addr(vars.index));
            vars.UrdBalanceBefore1 = token1.balanceOf(address(distribution));
            vars.UrdBalanceBefore2 = token2.balanceOf(address(distribution));

            // Claim token1
            vm.expectEmit(address(distribution));
            emit EventsLib.Claimed(vm.addr(vars.index), address(token1), vars.claimableAdjusted1);
            distribution.claim(vm.addr(vars.index), address(token1), vars.claimableInput, proof1);

            // Claim token2
            vm.expectEmit(address(distribution));
            emit EventsLib.Claimed(vm.addr(vars.index), address(token2), vars.claimableAdjusted2);
            distribution.claim(vm.addr(vars.index), address(token2), vars.claimableInput, proof2);

            uint256 balanceAfter1 = vars.balanceBefore1 + vars.claimableAdjusted1;
            uint256 balanceAfter2 = vars.balanceBefore2 + vars.claimableAdjusted2;

            assertEq(token1.balanceOf(vm.addr(vars.index)), balanceAfter1);
            assertEq(token2.balanceOf(vm.addr(vars.index)), balanceAfter2);
            // Assert claimed getter
            assertEq(distribution.claimed(vm.addr(vars.index), address(token1)), balanceAfter1);
            assertEq(distribution.claimed(vm.addr(vars.index), address(token2)), balanceAfter2);

            assertEq(token1.balanceOf(address(distribution)), vars.UrdBalanceBefore1 - vars.claimableAdjusted1);
            assertEq(token2.balanceOf(address(distribution)), vars.UrdBalanceBefore2 - vars.claimableAdjusted2);

            vars.i += 2;
        }
    }

    function _addrFromHashedString(string memory str) internal pure returns (address) {
        return address(uint160(uint256(keccak256(bytes(str)))));
    }
}<|MERGE_RESOLUTION|>--- conflicted
+++ resolved
@@ -159,7 +159,7 @@
         distributionWithTimeLock.setRoot(newRoot, newIpfsHash);
 
         vm.expectEmit(address(distributionWithTimeLock));
-        emit EventsLib.RootProposed(newRoot, secondIpfsHash);
+        emit EventsLib.PendingRootSet(owner, newRoot, secondIpfsHash);
         distributionWithTimeLock.submitRoot(newRoot, secondIpfsHash);
         vm.stopPrank();
 
@@ -287,7 +287,6 @@
         assertEq(pendingRoot.validAt, 0);
     }
 
-<<<<<<< HEAD
     function testSetRootWithoutTimelockAsUpdater() public {
         vm.prank(updater);
         vm.expectEmit(address(distributionWithoutTimeLock));
@@ -302,14 +301,8 @@
         assertEq(pendingRoot.ipfsHash, bytes32(0));
     }
 
-    function testSetRootShouldRemovePendingRoot(bytes32 newRoot, address randomCaller) public {
-        vm.assume(newRoot != DEFAULT_ROOT && randomCaller != owner);
-
-        vm.startPrank(owner);
-=======
     function testSetRootShouldUpdateTheCurrentPendingRoot(bytes32 newRoot, bytes32 newIpfsHash) public {
         vm.prank(updater);
->>>>>>> e601a368
         distributionWithTimeLock.submitRoot(DEFAULT_ROOT, DEFAULT_IPFS_HASH);
 
         vm.prank(owner);
@@ -555,10 +548,6 @@
         distributionWithoutTimeLock.claim(vm.addr(1), address(token1), claimable, proof1);
     }
 
-<<<<<<< HEAD
-    function testClaimShouldReturnTheAmountClaimed(uint256 claimable) public {
-        vm.assume(claimable > 0);
-=======
     function testClaimShouldRevertIfRootMisconfigured(uint256 claimable) public {
         claimable = bound(claimable, 1 ether, 1000 ether);
 
@@ -566,7 +555,7 @@
         (bytes32[] memory data, bytes32 root) = _setupRewards(claimable, 2);
 
         vm.prank(owner);
-        distributionWithoutTimeLock.submitRoot(root, DEFAULT_IPFS_HASH);
+        distributionWithoutTimeLock.setRoot(root, DEFAULT_IPFS_HASH);
         bytes32[] memory proof1 = merkle.getProof(data, 0);
         distributionWithoutTimeLock.claim(vm.addr(1), address(token1), claimable, proof1);
 
@@ -574,15 +563,14 @@
         (bytes32[] memory missconfiguredData, bytes32 missconfiguredRoot) = _setupRewards(claimable / 2, 2);
 
         vm.prank(owner);
-        distributionWithoutTimeLock.submitRoot(missconfiguredRoot, DEFAULT_IPFS_HASH);
+        distributionWithoutTimeLock.setRoot(missconfiguredRoot, DEFAULT_IPFS_HASH);
         bytes32[] memory missconfiguredProof1 = merkle.getProof(missconfiguredData, 0);
 
         vm.expectRevert(bytes(ErrorsLib.CLAIMABLE_TOO_LOW));
         distributionWithoutTimeLock.claim(vm.addr(1), address(token1), claimable / 2, missconfiguredProof1);
     }
 
-    function testClaimShouldReturnsTheAmountClaimed(uint256 claimable) public {
->>>>>>> e601a368
+    function testClaimShouldReturnTheAmountClaimed(uint256 claimable) public {
         claimable = bound(claimable, 1 ether, 1000 ether);
 
         (bytes32[] memory data, bytes32 root) = _setupRewards(claimable, 2);
