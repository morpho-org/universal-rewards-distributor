// SPDX-License-Identifier: GPL-2.0-or-later
pragma solidity ^0.8.0;

import {PendingRoot, IUniversalRewardsDistributor} from "../src/interfaces/IUniversalRewardsDistributor.sol";

import {ErrorsLib} from "../src/libraries/ErrorsLib.sol";

import {MockERC20} from "../lib/solmate/src/test/utils/mocks/MockERC20.sol";
import {UniversalRewardsDistributor} from "../src/UniversalRewardsDistributor.sol";
import {EventsLib} from "../src/libraries/EventsLib.sol";

import {Merkle} from "../lib/murky/src/Merkle.sol";

import "../lib/forge-std/src/Test.sol";

contract UniversalRewardsDistributorTest is Test {
    uint256 internal constant MAX_RECEIVERS = 20;
    bytes32 internal constant SALT = bytes32(0);

    Merkle merkle = new Merkle();
    MockERC20 internal token1;
    MockERC20 internal token2;
    IUniversalRewardsDistributor internal distributionWithoutTimeLock;
    IUniversalRewardsDistributor internal distributionWithTimeLock;
    address owner = _addrFromHashedString("Owner");
    address updater = _addrFromHashedString("Updater");

    bytes32 DEFAULT_ROOT = bytes32(keccak256(bytes("DEFAULT_ROOT")));
    bytes32 DEFAULT_IPFS_HASH = bytes32(keccak256(bytes("DEFAULT_IPFS_HASH")));
    uint256 DEFAULT_TIMELOCK = 1 days;

    function setUp() public {
        distributionWithoutTimeLock = IUniversalRewardsDistributor(
            address(
                new UniversalRewardsDistributor(
                owner, 0, bytes32(0), bytes32(0)
                )
            )
        );
        token1 = new MockERC20("Token1", "TKN1", 18);
        token2 = new MockERC20("Token2", "TKN2", 18);

        vm.startPrank(owner);
        distributionWithoutTimeLock.setRootUpdater(updater, true);

        vm.warp(block.timestamp + 1);
        distributionWithTimeLock = IUniversalRewardsDistributor(
            address(
                new UniversalRewardsDistributor(
                owner, DEFAULT_TIMELOCK, bytes32(0), bytes32(0)
                )
            )
        );
        distributionWithTimeLock.setRootUpdater(updater, true);
        vm.stopPrank();

        token1.mint(owner, 1000 ether * 200);
        token2.mint(owner, 1000 ether * 200);

        token1.mint(address(distributionWithoutTimeLock), 1000 ether * 200);
        token2.mint(address(distributionWithoutTimeLock), 1000 ether * 200);
        token1.mint(address(distributionWithTimeLock), 1000 ether * 200);
        token2.mint(address(distributionWithTimeLock), 1000 ether * 200);
    }

    function testDistributionConstructor(address randomCreator) public {
        vm.prank(randomCreator);
        IUniversalRewardsDistributor distributor = IUniversalRewardsDistributor(
            address(
                new UniversalRewardsDistributor(
                randomCreator, DEFAULT_TIMELOCK, DEFAULT_ROOT, DEFAULT_IPFS_HASH
                )
            )
        );

        PendingRoot memory pendingRoot = distributor.pendingRoot();
        assertEq(pendingRoot.root, bytes32(0));
        assertEq(pendingRoot.validAt, 0);
        assertEq(distributor.owner(), randomCreator);
        assertEq(distributor.timelock(), DEFAULT_TIMELOCK);
        assertEq(distributor.root(), DEFAULT_ROOT);
        assertEq(distributor.ipfsHash(), DEFAULT_IPFS_HASH);
    }

    function testDistributionConstructorEmitsOwnerSet(address randomCreator) public {
        bytes32 initCodeHash = hashInitCode(
            type(UniversalRewardsDistributor).creationCode,
            abi.encode(randomCreator, DEFAULT_TIMELOCK, DEFAULT_ROOT, DEFAULT_IPFS_HASH)
        );
        address urdAddress = computeCreate2Address(SALT, initCodeHash, address(randomCreator));

        vm.prank(randomCreator);
        vm.expectEmit(address(urdAddress));
        emit EventsLib.OwnerSet(randomCreator);
        new UniversalRewardsDistributor{salt: SALT}(
            randomCreator, DEFAULT_TIMELOCK, DEFAULT_ROOT, DEFAULT_IPFS_HASH
        );
    }

    function testDistributionConstructorEmitsRootSet(bytes32 randomRoot, bytes32 randomIpfsHash) public {
        bytes32 initCodeHash = hashInitCode(
            type(UniversalRewardsDistributor).creationCode,
            abi.encode(owner, DEFAULT_TIMELOCK, randomRoot, randomIpfsHash)
        );
        address urdAddress = computeCreate2Address(SALT, initCodeHash, owner);

        vm.prank(owner);
        vm.expectEmit(address(urdAddress));
        emit EventsLib.RootSet(randomRoot, randomIpfsHash);
        new UniversalRewardsDistributor{salt: SALT}(
            owner, DEFAULT_TIMELOCK, randomRoot, randomIpfsHash
        );
    }

    function testDistributionConstructorEmitsTimelockSet(uint256 timelock) public {
        bytes32 initCodeHash = hashInitCode(
            type(UniversalRewardsDistributor).creationCode, abi.encode(owner, timelock, DEFAULT_ROOT, DEFAULT_IPFS_HASH)
        );
        address urdAddress = computeCreate2Address(SALT, initCodeHash, owner);

        vm.prank(owner);
        vm.expectEmit(address(urdAddress));
        emit EventsLib.TimelockSet(timelock);
        new UniversalRewardsDistributor{salt: SALT}(
            owner, timelock, DEFAULT_ROOT, DEFAULT_IPFS_HASH
        );
    }

    function testSubmitRootWithoutTimelockAsOwner() public {
        vm.prank(owner);
        vm.expectEmit(address(distributionWithoutTimeLock));
        emit EventsLib.RootSet(DEFAULT_ROOT, DEFAULT_IPFS_HASH);
        distributionWithoutTimeLock.submitRoot(DEFAULT_ROOT, DEFAULT_IPFS_HASH);

        assertEq(distributionWithoutTimeLock.root(), DEFAULT_ROOT);
        assertEq(distributionWithoutTimeLock.ipfsHash(), DEFAULT_IPFS_HASH);
        PendingRoot memory pendingRoot = distributionWithoutTimeLock.pendingRoot();
        assertEq(pendingRoot.root, bytes32(0));
        assertEq(pendingRoot.validAt, 0);
        assertEq(pendingRoot.ipfsHash, bytes32(0));
    }

    function testSubmitRootWithoutTimelockAsUpdater() public {
        vm.prank(updater);
        vm.expectEmit(address(distributionWithoutTimeLock));
        emit EventsLib.RootSet(DEFAULT_ROOT, DEFAULT_IPFS_HASH);
        distributionWithoutTimeLock.submitRoot(DEFAULT_ROOT, DEFAULT_IPFS_HASH);

        assertEq(distributionWithoutTimeLock.root(), DEFAULT_ROOT);
        assertEq(distributionWithoutTimeLock.ipfsHash(), DEFAULT_IPFS_HASH);
        PendingRoot memory pendingRoot = distributionWithoutTimeLock.pendingRoot();
        assertEq(pendingRoot.root, bytes32(0));
        assertEq(pendingRoot.validAt, 0);
        assertEq(pendingRoot.ipfsHash, bytes32(0));
    }

    function testSubmitRootWithoutTimelockAsRandomCallerShouldRevert(address randomCaller) public {
        vm.assume(!distributionWithoutTimeLock.isUpdater(randomCaller) && randomCaller != owner);

        vm.prank(randomCaller);
        vm.expectRevert(bytes(ErrorsLib.NOT_UPDATER_ROLE));
        distributionWithoutTimeLock.submitRoot(DEFAULT_ROOT, DEFAULT_IPFS_HASH);
    }

    function testSubmitRootWithTimelockAsOwner() public {
        vm.prank(owner);
        vm.expectEmit(address(distributionWithTimeLock));
        emit EventsLib.PendingRootSet(DEFAULT_ROOT, DEFAULT_IPFS_HASH);
        distributionWithTimeLock.submitRoot(DEFAULT_ROOT, DEFAULT_IPFS_HASH);

        assert(distributionWithTimeLock.root() != DEFAULT_ROOT);

        PendingRoot memory pendingRoot = distributionWithTimeLock.pendingRoot();
        assertEq(pendingRoot.root, DEFAULT_ROOT);
        assertEq(pendingRoot.ipfsHash, DEFAULT_IPFS_HASH);
        assertEq(pendingRoot.validAt, block.timestamp + DEFAULT_TIMELOCK);
    }

    function testSubmitRootWithTimelockAsUpdater() public {
        vm.prank(updater);
        vm.expectEmit(address(distributionWithTimeLock));
        emit EventsLib.PendingRootSet(DEFAULT_ROOT, DEFAULT_IPFS_HASH);
        distributionWithTimeLock.submitRoot(DEFAULT_ROOT, DEFAULT_IPFS_HASH);

        assert(distributionWithTimeLock.root() != DEFAULT_ROOT);

        PendingRoot memory pendingRoot = distributionWithTimeLock.pendingRoot();
        assertEq(pendingRoot.root, DEFAULT_ROOT);
        assertEq(pendingRoot.ipfsHash, DEFAULT_IPFS_HASH);
        assertEq(pendingRoot.validAt, block.timestamp + DEFAULT_TIMELOCK);
    }

    function testSubmitRootWithTimelockAsRandomCallerShouldRevert(address randomCaller) public {
        vm.assume(!distributionWithTimeLock.isUpdater(randomCaller) && randomCaller != owner);

        vm.prank(randomCaller);
        vm.expectRevert(bytes(ErrorsLib.NOT_UPDATER_ROLE));
        distributionWithTimeLock.submitRoot(DEFAULT_ROOT, DEFAULT_IPFS_HASH);
    }

    function testAcceptRootShouldUpdateMainRoot(address randomCaller) public {
        vm.prank(updater);
        distributionWithTimeLock.submitRoot(DEFAULT_ROOT, DEFAULT_IPFS_HASH);

        assert(distributionWithTimeLock.root() != DEFAULT_ROOT);
        vm.warp(block.timestamp + 1 days);

        vm.prank(randomCaller);
        vm.expectEmit(address(distributionWithTimeLock));
        emit EventsLib.RootSet(DEFAULT_ROOT, DEFAULT_IPFS_HASH);
        distributionWithTimeLock.acceptRoot();

        assertEq(distributionWithTimeLock.root(), DEFAULT_ROOT);
        assertEq(distributionWithTimeLock.ipfsHash(), DEFAULT_IPFS_HASH);
        PendingRoot memory pendingRoot = distributionWithTimeLock.pendingRoot();
        assertEq(pendingRoot.root, bytes32(0));
        assertEq(pendingRoot.ipfsHash, bytes32(0));
        assertEq(pendingRoot.validAt, 0);
    }

    function testAcceptRootShouldRevertIfTimelockNotFinished(address randomCaller, uint256 timeElapsed) public {
        timeElapsed = bound(timeElapsed, 0, distributionWithTimeLock.timelock() - 1);

        vm.prank(updater);
        distributionWithTimeLock.submitRoot(DEFAULT_ROOT, DEFAULT_IPFS_HASH);

        assert(distributionWithTimeLock.root() != DEFAULT_ROOT);

        vm.warp(block.timestamp + timeElapsed);

        vm.prank(randomCaller);
        vm.expectRevert(bytes(ErrorsLib.TIMELOCK_NOT_EXPIRED));
        distributionWithTimeLock.acceptRoot();
    }

    function testAcceptRootShouldRevertIfNoPendingRoot(address randomCaller) public {
        vm.prank(randomCaller);
        vm.expectRevert(bytes(ErrorsLib.NO_PENDING_ROOT));
        distributionWithTimeLock.acceptRoot();
    }

    function testSetRootShouldRevertIfNotOwner(bytes32 newRoot, address randomCaller) public {
        vm.assume(randomCaller != owner);

        vm.prank(randomCaller);
        vm.expectRevert(bytes(ErrorsLib.NOT_OWNER));
        distributionWithoutTimeLock.setRoot(newRoot, DEFAULT_IPFS_HASH);
    }

    function testSetRootShouldUpdateTheCurrentRoot(bytes32 newRoot, bytes32 newIpfsHash) public {
        vm.prank(owner);
        vm.expectEmit(address(distributionWithTimeLock));
        emit EventsLib.RootSet(newRoot, newIpfsHash);
        distributionWithTimeLock.setRoot(newRoot, newIpfsHash);

        assertEq(distributionWithTimeLock.root(), newRoot);
        assertEq(distributionWithTimeLock.ipfsHash(), newIpfsHash);

        PendingRoot memory pendingRoot = distributionWithTimeLock.pendingRoot();

        assertEq(pendingRoot.root, bytes32(0));
        assertEq(pendingRoot.ipfsHash, bytes32(0));
        assertEq(pendingRoot.validAt, 0);
    }

    function testSetRootShouldUpdateTheCurrentPendingRoot(bytes32 newRoot, bytes32 newIpfsHash) public {
        vm.prank(updater);
        distributionWithTimeLock.submitRoot(DEFAULT_ROOT, DEFAULT_IPFS_HASH);

<<<<<<< HEAD
        vm.prank(owner);
        distributionWithTimeLock.setRoot(newRoot, newIpfsHash);
=======
        assertEq(distributionWithTimeLock.pendingRoot().root, DEFAULT_ROOT);
>>>>>>> c7a58db1

        PendingRoot memory pendingRoot = _getPendingRoot(distributionWithTimeLock);

<<<<<<< HEAD
        assertEq(pendingRoot.submittedAt, 0);
        assertEq(pendingRoot.root, 0);
        assertEq(pendingRoot.ipfsHash, 0);
=======
        assertEq(distributionWithTimeLock.pendingRoot().root, bytes32(0));
>>>>>>> c7a58db1
    }

    function testSetTimelockShouldChangeTheDistributionTimelock(uint256 newTimelock) public {
        newTimelock = bound(newTimelock, 0, type(uint256).max);

        vm.prank(owner);
        vm.expectEmit(address(distributionWithoutTimeLock));
        emit EventsLib.TimelockSet(newTimelock);
        distributionWithoutTimeLock.setTimelock(newTimelock);

        assertEq(distributionWithoutTimeLock.timelock(), newTimelock);
    }

    function testSetTimelockShouldNotImpactPendingValuesIfTimelockIncreased(uint256 timeElapsed, uint256 newTimelock)
        public
    {
        newTimelock = bound(newTimelock, DEFAULT_TIMELOCK + 1, type(uint256).max - block.timestamp);
        vm.assume(timeElapsed > DEFAULT_TIMELOCK && timeElapsed <= newTimelock);

        vm.prank(updater);
        distributionWithTimeLock.submitRoot(DEFAULT_ROOT, DEFAULT_IPFS_HASH);

        vm.prank(owner);
        distributionWithTimeLock.setTimelock(newTimelock);

        assertEq(distributionWithTimeLock.timelock(), newTimelock);

        vm.warp(block.timestamp + timeElapsed);

        vm.expectEmit(address(distributionWithTimeLock));
        emit EventsLib.RootSet(DEFAULT_ROOT, DEFAULT_IPFS_HASH);
        distributionWithTimeLock.acceptRoot();
    }

    function testSetTimelockShouldNotImpactPendingValuesIfTimelockReduced(uint256 timeElapsed, uint256 newTimelock)
        public
    {
        vm.assume(newTimelock > 0);
        timeElapsed = bound(timeElapsed, 1, DEFAULT_TIMELOCK - 1);
        newTimelock = bound(newTimelock, 0, timeElapsed - 1);

        vm.prank(owner);
        distributionWithTimeLock.submitRoot(DEFAULT_ROOT, DEFAULT_IPFS_HASH);

        vm.warp(block.timestamp + timeElapsed);

        vm.prank(owner);
        distributionWithTimeLock.setTimelock(newTimelock);

        // Here, we are between the old and the new timelock.
        vm.expectRevert(bytes(ErrorsLib.TIMELOCK_NOT_EXPIRED));
        distributionWithTimeLock.acceptRoot();

        vm.warp(block.timestamp + DEFAULT_TIMELOCK - timeElapsed);
        vm.expectEmit(address(distributionWithTimeLock));
        emit EventsLib.RootSet(DEFAULT_ROOT, DEFAULT_IPFS_HASH);
        distributionWithTimeLock.acceptRoot();
    }

    function testSetTimelockShouldRevertIfNotOwner(uint256 newTimelock, address randomCaller) public {
        vm.assume(randomCaller != owner);
        newTimelock = bound(newTimelock, 0, type(uint256).max);

        vm.prank(randomCaller);
        vm.expectRevert(bytes(ErrorsLib.NOT_OWNER));
        distributionWithoutTimeLock.setTimelock(newTimelock);
    }

    function testSetTimelockShouldWorkIfPendingRootIsUpdatableButNotYetUpdated() public {
        vm.prank(owner);
        distributionWithTimeLock.submitRoot(DEFAULT_ROOT, DEFAULT_IPFS_HASH);

        vm.warp(block.timestamp + DEFAULT_TIMELOCK);

        vm.prank(owner);
        vm.expectEmit(address(distributionWithTimeLock));
        emit EventsLib.TimelockSet(0.7 days);
        distributionWithTimeLock.setTimelock(0.7 days);

        assertEq(distributionWithTimeLock.timelock(), 0.7 days);
    }

    function testSetRootUpdaterShouldAddOrRemoveRootUpdater(address newUpdater, bool active) public {
        vm.prank(owner);
        vm.expectEmit(address(distributionWithoutTimeLock));
        emit EventsLib.RootUpdaterSet(newUpdater, active);
        distributionWithoutTimeLock.setRootUpdater(newUpdater, active);

        assertEq(distributionWithoutTimeLock.isUpdater(newUpdater), active);
    }

    function testSetRootUpdaterShouldRevertIfNotOwner(address caller, bool active) public {
        vm.assume(caller != owner);

        vm.prank(caller);
        vm.expectRevert(bytes(ErrorsLib.NOT_OWNER));
        distributionWithoutTimeLock.setRootUpdater(_addrFromHashedString("RANDOM_UPDATER"), active);
    }

    function testRevokePendingRootShouldRevokeWhenCalledWithOwner() public {
        vm.prank(owner);
        distributionWithTimeLock.submitRoot(DEFAULT_ROOT, DEFAULT_IPFS_HASH);

        vm.prank(owner);
        vm.expectEmit(address(distributionWithTimeLock));
        emit EventsLib.PendingRootRevoked();
        distributionWithTimeLock.revokePendingRoot();

        PendingRoot memory pendingRoot = distributionWithTimeLock.pendingRoot();
        assertEq(pendingRoot.root, bytes32(0));
        assertEq(pendingRoot.validAt, 0);
    }

    function testRevokePendingRootShouldRevokeWhenCalledWithUpdater() public {
        vm.prank(owner);
        distributionWithTimeLock.submitRoot(DEFAULT_ROOT, DEFAULT_IPFS_HASH);

        vm.prank(updater);
        vm.expectEmit(address(distributionWithTimeLock));
        emit EventsLib.PendingRootRevoked();
        distributionWithTimeLock.revokePendingRoot();

        PendingRoot memory pendingRoot = _getPendingRoot(distributionWithTimeLock);
        assertEq(pendingRoot.root, bytes32(0));
        assertEq(pendingRoot.submittedAt, 0);
    }

    function testRevokePendingRootShouldRevertIfNotUpdater(bytes32 proposedRoot, address caller) public {
        vm.assume(!distributionWithTimeLock.isUpdater(caller));

        vm.prank(owner);
        distributionWithTimeLock.submitRoot(proposedRoot, DEFAULT_IPFS_HASH);

        vm.prank(caller);
<<<<<<< HEAD
        vm.expectRevert(bytes(ErrorsLib.CALLER_NOT_OWNER_OR_UPDATER));
        distributionWithTimeLock.revokePendingRoot();
=======
        vm.expectRevert(bytes(ErrorsLib.NOT_OWNER));
        distributionWithTimeLock.revokeRoot();
>>>>>>> c7a58db1
    }

    function testRevokePendingRootShouldRevertWhenNoPendingRoot() public {
        vm.prank(owner);
        vm.expectRevert(bytes(ErrorsLib.NO_PENDING_ROOT));
        distributionWithTimeLock.revokePendingRoot();
    }

    function testSetOwner(address newOwner) public {
        vm.assume(newOwner != owner);

        vm.prank(owner);
        vm.expectEmit(address(distributionWithTimeLock));
        emit EventsLib.OwnerSet(newOwner);
        distributionWithTimeLock.setOwner(newOwner);

        assertEq(distributionWithTimeLock.owner(), newOwner);
    }

    function testSetOwnerShouldRevertIfNotOwner(address newOwner, address caller) public {
        vm.assume(caller != owner);

        vm.prank(caller);
        vm.expectRevert(bytes(ErrorsLib.NOT_OWNER));
        distributionWithTimeLock.setOwner(newOwner);
    }

    function testClaimShouldFollowTheMerkleDistribution(uint256 claimable, uint8 size) public {
        claimable = bound(claimable, 1 ether, 1000 ether);
        uint256 boundedSize = bound(size, 2, MAX_RECEIVERS);

        (bytes32[] memory data, bytes32 root) = _setupRewards(claimable, boundedSize);

        vm.prank(owner);
        distributionWithoutTimeLock.submitRoot(root, DEFAULT_IPFS_HASH);

        assertEq(distributionWithoutTimeLock.root(), root);

        _claimAndVerifyRewards(distributionWithoutTimeLock, data, claimable);
    }

    function testClaimShouldRevertIfClaimedTwice(uint256 claimable) public {
        claimable = bound(claimable, 1 ether, 1000 ether);

        (bytes32[] memory data, bytes32 root) = _setupRewards(claimable, 2);

        vm.prank(owner);
        distributionWithoutTimeLock.submitRoot(root, DEFAULT_IPFS_HASH);

        assertEq(distributionWithoutTimeLock.root(), root);
        bytes32[] memory proof1 = merkle.getProof(data, 0);

        vm.expectEmit(address(distributionWithoutTimeLock));
        emit EventsLib.Claimed(vm.addr(1), address(token1), claimable);
        distributionWithoutTimeLock.claim(vm.addr(1), address(token1), claimable, proof1);

        vm.expectRevert(bytes(ErrorsLib.ALREADY_CLAIMED));
        distributionWithoutTimeLock.claim(vm.addr(1), address(token1), claimable, proof1);
    }

    function testClaimShouldReturnsTheAmountClaimed(uint256 claimable) public {
        claimable = bound(claimable, 1 ether, 1000 ether);

        (bytes32[] memory data, bytes32 root) = _setupRewards(claimable, 2);

        vm.prank(owner);
        distributionWithoutTimeLock.submitRoot(root, DEFAULT_IPFS_HASH);

        assertEq(distributionWithoutTimeLock.root(), root);
        bytes32[] memory proof1 = merkle.getProof(data, 0);

        uint256 claimed = distributionWithoutTimeLock.claim(vm.addr(1), address(token1), claimable, proof1);

        assertEq(claimed, claimable);

        // now, we will check if the amount claimed is reduced with the already claimed amount

        (bytes32[] memory data2, bytes32 root2) = _setupRewards(claimable * 2, 2);

        vm.prank(owner);
        distributionWithoutTimeLock.submitRoot(root2, DEFAULT_IPFS_HASH);

        assertEq(distributionWithoutTimeLock.root(), root2);
        bytes32[] memory proof2 = merkle.getProof(data2, 0);

        uint256 claimed2 = distributionWithoutTimeLock.claim(vm.addr(1), address(token1), claimable * 2, proof2);

        assertEq(claimed2, claimable);
    }

    function testClaimShouldRevertIfNoRoot(uint256 claimable) public {
        claimable = bound(claimable, 1 ether, 1000 ether);

        (bytes32[] memory data,) = _setupRewards(claimable, 2);

        bytes32[] memory proof1 = merkle.getProof(data, 0);

        vm.expectRevert(bytes(ErrorsLib.ROOT_NOT_SET));
        distributionWithoutTimeLock.claim(vm.addr(1), address(token1), claimable, proof1);
    }

    function testClaimShouldRevertIfInvalidRoot(uint256 claimable, bytes32 invalidRoot) public {
        vm.assume(invalidRoot != bytes32(0));

        claimable = bound(claimable, 1 ether, 1000 ether);

        (bytes32[] memory data, bytes32 root) = _setupRewards(claimable, 2);

        vm.assume(root != invalidRoot);
        vm.prank(owner);
        distributionWithoutTimeLock.submitRoot(invalidRoot, DEFAULT_IPFS_HASH);

        bytes32[] memory proof1 = merkle.getProof(data, 0);

        vm.expectRevert(bytes(ErrorsLib.INVALID_PROOF_OR_EXPIRED));
        distributionWithoutTimeLock.claim(vm.addr(1), address(token1), claimable, proof1);
    }

    function _setupRewards(uint256 claimable, uint256 size)
        internal
        view
        returns (bytes32[] memory data, bytes32 root)
    {
        data = new bytes32[](size);

        uint256 i;
        while (i < size / 2) {
            uint256 index = i + 1;
            data[i] = keccak256(
                bytes.concat(keccak256(abi.encode(vm.addr(index), address(token1), uint256(claimable / index))))
            );
            data[i + 1] = keccak256(
                bytes.concat(keccak256(abi.encode(vm.addr(index), address(token2), uint256(claimable / index))))
            );

            i += 2;
        }

        root = merkle.getRoot(data);
    }

    struct Vars {
        uint256 i;
        uint256 index;
        uint256 claimableInput;
        uint256 claimableAdjusted1;
        uint256 claimableAdjusted2;
        uint256 balanceBefore1;
        uint256 balanceBefore2;
        uint256 UrdBalanceBefore1;
        uint256 UrdBalanceBefore2;
    }

    function _claimAndVerifyRewards(IUniversalRewardsDistributor distribution, bytes32[] memory data, uint256 claimable)
        internal
    {
        Vars memory vars;

        while (vars.i < data.length / 2) {
            bytes32[] memory proof1 = merkle.getProof(data, vars.i);
            bytes32[] memory proof2 = merkle.getProof(data, vars.i + 1);

            vars.index = vars.i + 1;
            vars.claimableInput = claimable / vars.index;
            vars.claimableAdjusted1 = vars.claimableInput - distribution.claimed(vm.addr(vars.index), address(token1));
            vars.claimableAdjusted2 = vars.claimableInput - distribution.claimed(vm.addr(vars.index), address(token2));
            vars.balanceBefore1 = token1.balanceOf(vm.addr(vars.index));
            vars.balanceBefore2 = token2.balanceOf(vm.addr(vars.index));
            vars.UrdBalanceBefore1 = token1.balanceOf(address(distribution));
            vars.UrdBalanceBefore2 = token2.balanceOf(address(distribution));

            // Claim token1
            vm.expectEmit(address(distribution));
            emit EventsLib.Claimed(vm.addr(vars.index), address(token1), vars.claimableAdjusted1);
            distribution.claim(vm.addr(vars.index), address(token1), vars.claimableInput, proof1);

            // Claim token2
            vm.expectEmit(address(distribution));
            emit EventsLib.Claimed(vm.addr(vars.index), address(token2), vars.claimableAdjusted2);
            distribution.claim(vm.addr(vars.index), address(token2), vars.claimableInput, proof2);

            uint256 balanceAfter1 = vars.balanceBefore1 + vars.claimableAdjusted1;
            uint256 balanceAfter2 = vars.balanceBefore2 + vars.claimableAdjusted2;

            assertEq(token1.balanceOf(vm.addr(vars.index)), balanceAfter1);
            assertEq(token2.balanceOf(vm.addr(vars.index)), balanceAfter2);
            // Assert claimed getter
            assertEq(distribution.claimed(vm.addr(vars.index), address(token1)), balanceAfter1);
            assertEq(distribution.claimed(vm.addr(vars.index), address(token2)), balanceAfter2);

            assertEq(token1.balanceOf(address(distribution)), vars.UrdBalanceBefore1 - vars.claimableAdjusted1);
            assertEq(token2.balanceOf(address(distribution)), vars.UrdBalanceBefore2 - vars.claimableAdjusted2);

            vars.i += 2;
        }
    }

    function _addrFromHashedString(string memory str) internal pure returns (address) {
        return address(uint160(uint256(keccak256(bytes(str)))));
    }
}<|MERGE_RESOLUTION|>--- conflicted
+++ resolved
@@ -267,22 +267,14 @@
         vm.prank(updater);
         distributionWithTimeLock.submitRoot(DEFAULT_ROOT, DEFAULT_IPFS_HASH);
 
-<<<<<<< HEAD
         vm.prank(owner);
         distributionWithTimeLock.setRoot(newRoot, newIpfsHash);
-=======
-        assertEq(distributionWithTimeLock.pendingRoot().root, DEFAULT_ROOT);
->>>>>>> c7a58db1
-
-        PendingRoot memory pendingRoot = _getPendingRoot(distributionWithTimeLock);
-
-<<<<<<< HEAD
-        assertEq(pendingRoot.submittedAt, 0);
+
+        PendingRoot memory pendingRoot = distributionWithTimeLock.pendingRoot();
+
+        assertEq(pendingRoot.validAt, 0);
         assertEq(pendingRoot.root, 0);
         assertEq(pendingRoot.ipfsHash, 0);
-=======
-        assertEq(distributionWithTimeLock.pendingRoot().root, bytes32(0));
->>>>>>> c7a58db1
     }
 
     function testSetTimelockShouldChangeTheDistributionTimelock(uint256 newTimelock) public {
@@ -393,7 +385,7 @@
 
         PendingRoot memory pendingRoot = distributionWithTimeLock.pendingRoot();
         assertEq(pendingRoot.root, bytes32(0));
-        assertEq(pendingRoot.validAt, 0);
+        assertEq(pendingRoot.submittedAt, 0);
     }
 
     function testRevokePendingRootShouldRevokeWhenCalledWithUpdater() public {
@@ -405,9 +397,9 @@
         emit EventsLib.PendingRootRevoked();
         distributionWithTimeLock.revokePendingRoot();
 
-        PendingRoot memory pendingRoot = _getPendingRoot(distributionWithTimeLock);
+        PendingRoot memory pendingRoot = distributionWithTimeLock.pendingRoot();
         assertEq(pendingRoot.root, bytes32(0));
-        assertEq(pendingRoot.submittedAt, 0);
+        assertEq(pendingRoot.validAt, 0);
     }
 
     function testRevokePendingRootShouldRevertIfNotUpdater(bytes32 proposedRoot, address caller) public {
@@ -417,13 +409,8 @@
         distributionWithTimeLock.submitRoot(proposedRoot, DEFAULT_IPFS_HASH);
 
         vm.prank(caller);
-<<<<<<< HEAD
         vm.expectRevert(bytes(ErrorsLib.CALLER_NOT_OWNER_OR_UPDATER));
         distributionWithTimeLock.revokePendingRoot();
-=======
-        vm.expectRevert(bytes(ErrorsLib.NOT_OWNER));
-        distributionWithTimeLock.revokeRoot();
->>>>>>> c7a58db1
     }
 
     function testRevokePendingRootShouldRevertWhenNoPendingRoot() public {
