--- conflicted
+++ resolved
@@ -332,7 +332,7 @@
         assertEq(distributionWithTimeLock.pendingRoot().root, bytes32(0));
     }
 
-    function testSetTimelockShouldChangeTheDistributionTimelock(uint256 newTimelock) public {
+    function testSetTimelockShouldChangeTheTimelock(uint256 newTimelock) public {
         newTimelock = bound(newTimelock, 0, type(uint256).max);
 
         vm.assume(newTimelock != distributionWithoutTimeLock.timelock());
@@ -345,7 +345,6 @@
         assertEq(distributionWithoutTimeLock.timelock(), newTimelock);
     }
 
-<<<<<<< HEAD
     function testSetTimelockShouldRevertIfSameValue(uint256 newTimelock) public {
         newTimelock = bound(newTimelock, 0, type(uint256).max);
 
@@ -359,13 +358,15 @@
         distributionWithoutTimeLock.setTimelock(newTimelock);
     }
 
-    function testSetTimelockShouldIncreaseTheQueueTimestamp(
-        uint256 timeElapsed,
-        uint256 newTimelock,
-        uint256 beforeEndOfTimelock,
-        uint256 afterEndOfTimelock
-    ) public {
-=======
+    function testSetTimelockShouldRevertIfNotOwner(uint256 newTimelock, address randomCaller) public {
+        vm.assume(randomCaller != owner);
+        newTimelock = bound(newTimelock, 0, type(uint256).max);
+
+        vm.prank(randomCaller);
+        vm.expectRevert(bytes(ErrorsLib.NOT_OWNER));
+        distributionWithoutTimeLock.setTimelock(newTimelock);
+    }
+
     function testSetTimelockShouldNotImpactPendingValuesIfTimelockIncreased(uint256 timeElapsed, uint256 newTimelock)
         public
     {
@@ -390,7 +391,6 @@
     function testSetTimelockShouldNotImpactPendingValuesIfTimelockReduced(uint256 timeElapsed, uint256 newTimelock)
         public
     {
->>>>>>> c7a58db1
         vm.assume(newTimelock > 0);
         timeElapsed = bound(timeElapsed, 1, DEFAULT_TIMELOCK - 1);
         newTimelock = bound(newTimelock, 0, timeElapsed - 1);
@@ -411,15 +411,6 @@
         vm.expectEmit(address(distributionWithTimeLock));
         emit EventsLib.RootSet(DEFAULT_ROOT, DEFAULT_IPFS_HASH);
         distributionWithTimeLock.acceptRoot();
-    }
-
-    function testSetTimelockShouldRevertIfNotOwner(uint256 newTimelock, address randomCaller) public {
-        vm.assume(randomCaller != owner);
-        newTimelock = bound(newTimelock, 0, type(uint256).max);
-
-        vm.prank(randomCaller);
-        vm.expectRevert(bytes(ErrorsLib.NOT_OWNER));
-        distributionWithoutTimeLock.setTimelock(newTimelock);
     }
 
     function testSetTimelockShouldWorkIfPendingRootIsUpdatableButNotYetUpdated() public {
