{
<<<<<<< HEAD
  "name": "@morpho-org/urd",
  "description": "A universal rewards distributor written in Solidity.",
  "version": "1.0.0",
  "author": "Morpho <security@morpho.org>",
  "license": "GPL-2.0-or-later",
=======
  "name": "@morpho-org/universal-rewards-distributor",
  "description": "A universal rewards distributor written in Solidity.",
  "version": "0.1.0",
  "author": "Morpho Labs <security@morpho.org>",
  "license": "AGPL-2.0-or-later",
>>>>>>> 84460483
  "repository": {
    "type": "git",
    "url": "git+https://github.com/morpho-org/universal-rewards-distributor.git"
  },
  "files": [
    "src",
    "README.md",
    "LICENSE",
    "package.json"
  ],
  "bugs": {
    "url": "https://github.com/morpho-org/universal-rewards-distributor/issues"
  },
  "scripts": {
    "postinstall": "husky install && forge install",
    "build": "FOUNDRY_PROFILE=build forge build",
    "test": "FOUNDRY_PROFILE=test forge test",
    "lint": "forge fmt --check",
    "lint:fix": "forge fmt",
    "clean": "forge clean"
  },
  "devDependencies": {
    "@commitlint/cli": "^18.2.0",
    "@commitlint/config-conventional": "^18.1.0",
    "husky": "^8.0.3",
    "lint-staged": "^15.0.2"
  },
  "lint-staged": {
    "*.sol": "forge fmt"
  },
  "commitlint": {
    "extends": [
      "@commitlint/config-conventional"
    ]
  }
}<|MERGE_RESOLUTION|>--- conflicted
+++ resolved
@@ -1,17 +1,9 @@
 {
-<<<<<<< HEAD
-  "name": "@morpho-org/urd",
-  "description": "A universal rewards distributor written in Solidity.",
-  "version": "1.0.0",
-  "author": "Morpho <security@morpho.org>",
-  "license": "GPL-2.0-or-later",
-=======
   "name": "@morpho-org/universal-rewards-distributor",
   "description": "A universal rewards distributor written in Solidity.",
   "version": "0.1.0",
   "author": "Morpho Labs <security@morpho.org>",
   "license": "AGPL-2.0-or-later",
->>>>>>> 84460483
   "repository": {
     "type": "git",
     "url": "git+https://github.com/morpho-org/universal-rewards-distributor.git"
